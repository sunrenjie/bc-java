--- conflicted
+++ resolved
@@ -32,23 +32,8 @@
         this.headers = headers;
         this.estClient = estClient;
     }
-<<<<<<< HEAD
-
-    public ESTRequest newWithURL(URL url)
-    {
-        ESTRequest req = new ESTRequest(this.method, url, this.writer, hijacker, listener, new HttpUtil.Headers(), estClient);
-
-        for (Map.Entry<String, String[]> s : headers.entrySet())
-        {
-            req.headers.put(s.getKey(), s.getValue());
-        }
-        return req;
-    }
 
 
-=======
-    
->>>>>>> b3ccd5a3
     public String getMethod()
     {
         return method;
